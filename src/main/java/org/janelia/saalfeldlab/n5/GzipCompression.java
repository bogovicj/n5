/**
 * Copyright (c) 2017, Stephan Saalfeld
 * All rights reserved.
 *
 * Redistribution and use in source and binary forms, with or without
 * modification, are permitted provided that the following conditions are met:
 *
 * 1. Redistributions of source code must retain the above copyright notice,
 *    this list of conditions and the following disclaimer.
 * 2. Redistributions in binary form must reproduce the above copyright notice,
 *    this list of conditions and the following disclaimer in the documentation
 *    and/or other materials provided with the distribution.
 *
 * THIS SOFTWARE IS PROVIDED BY THE COPYRIGHT HOLDERS AND CONTRIBUTORS "AS IS"
 * AND ANY EXPRESS OR IMPLIED WARRANTIES, INCLUDING, BUT NOT LIMITED TO, THE
 * IMPLIED WARRANTIES OF MERCHANTABILITY AND FITNESS FOR A PARTICULAR PURPOSE
 * ARE DISCLAIMED. IN NO EVENT SHALL THE COPYRIGHT OWNER OR CONTRIBUTORS BE
 * LIABLE FOR ANY DIRECT, INDIRECT, INCIDENTAL, SPECIAL, EXEMPLARY, OR
 * CONSEQUENTIAL DAMAGES (INCLUDING, BUT NOT LIMITED TO, PROCUREMENT OF
 * SUBSTITUTE GOODS OR SERVICES; LOSS OF USE, DATA, OR PROFITS; OR BUSINESS
 * INTERRUPTION) HOWEVER CAUSED AND ON ANY THEORY OF LIABILITY, WHETHER IN
 * CONTRACT, STRICT LIABILITY, OR TORT (INCLUDING NEGLIGENCE OR OTHERWISE)
 * ARISING IN ANY WAY OUT OF THE USE OF THIS SOFTWARE, EVEN IF ADVISED OF THE
 * POSSIBILITY OF SUCH DAMAGE.
 */
package org.janelia.saalfeldlab.n5;

import java.io.IOException;
import java.io.InputStream;
import java.util.zip.Deflater;
import java.util.zip.DeflaterOutputStream;
import java.util.zip.InflaterInputStream;
import org.apache.commons.compress.compressors.gzip.GzipCompressorInputStream;
import org.apache.commons.compress.compressors.gzip.GzipCompressorOutputStream;
import org.apache.commons.compress.compressors.gzip.GzipParameters;
import org.janelia.saalfeldlab.n5.Compression.CompressionType;
import org.janelia.saalfeldlab.n5.readdata.ReadData;

@CompressionType("gzip")
public class GzipCompression implements Compression {

	private static final long serialVersionUID = 8630847239813334263L;

	@CompressionParameter
	private final int level;

	@CompressionParameter
	private final boolean useZlib;

	private final transient GzipParameters parameters = new GzipParameters();

	public GzipCompression() {

		this(Deflater.DEFAULT_COMPRESSION);
	}

	public GzipCompression(final int level) {

		this(level, false);
	}

	public GzipCompression(final int level, final boolean useZlib) {

		this.level = level;
		this.useZlib = useZlib;
	}

	@Override
	public boolean equals(final Object other) {

		if (other == null || other.getClass() != GzipCompression.class)
			return false;
		else {
			final GzipCompression gz = ((GzipCompression)other);
			return useZlib == gz.useZlib && level == gz.level;
		}
	}

	private InputStream decode(final InputStream in) throws IOException {
		if (useZlib) {
			return new InflaterInputStream(in);
		} else {
			return new GzipCompressorInputStream(in, true);
		}
	}

	@Override
<<<<<<< HEAD
	public ReadData decode(final ReadData readData) throws IOException {

		return ReadData.from(decode(readData.inputStream()));
=======
	public ReadData decode(final ReadData readData, final int decodedLength) throws IOException {
		final InputStream inflater = decode(readData.inputStream());
		return ReadData.from(inflater, decodedLength);
>>>>>>> a3fa06a4
	}

	@Override
	public ReadData encode(final ReadData readData) {
		if (useZlib) {
			return readData.encode(out -> new DeflaterOutputStream(out, new Deflater(level)));
		} else {
			return readData.encode(out -> {
				parameters.setCompressionLevel(level);
				return new GzipCompressorOutputStream(out, parameters);
			});
		}
	}
}<|MERGE_RESOLUTION|>--- conflicted
+++ resolved
@@ -85,15 +85,9 @@
 	}
 
 	@Override
-<<<<<<< HEAD
 	public ReadData decode(final ReadData readData) throws IOException {
 
 		return ReadData.from(decode(readData.inputStream()));
-=======
-	public ReadData decode(final ReadData readData, final int decodedLength) throws IOException {
-		final InputStream inflater = decode(readData.inputStream());
-		return ReadData.from(inflater, decodedLength);
->>>>>>> a3fa06a4
 	}
 
 	@Override
@@ -107,4 +101,5 @@
 			});
 		}
 	}
+
 }