--- conflicted
+++ resolved
@@ -30,7 +30,6 @@
 import java.util.HashMap;
 import org.janelia.saalfeldlab.n5.codec.DataBlockCodec;
 
-import org.janelia.saalfeldlab.n5.codec.DataBlockCodec;
 import org.janelia.saalfeldlab.n5.codec.N5Codecs;
 
 /**
@@ -63,7 +62,6 @@
 	private final DataType dataType;
 	private final DataBlockCodec<?> dataBlockCodec;
 	private final Compression compression;
-	private final DataBlockCodec<?> dataBlockCodec;
 
 	public DatasetAttributes(
 			final long[] dimensions,
@@ -71,11 +69,7 @@
 			final DataType dataType,
 			final Compression compression) {
 
-<<<<<<< HEAD
 		this(dimensions, blockSize, dataType, compression, N5Codecs.createDataBlockCodec(dataType, compression));
-=======
-		this(dimensions, blockSize, dataType, compression, dataType.createDataBlockCodec(compression));
->>>>>>> a3fa06a4
 	}
 
 	protected DatasetAttributes(
@@ -84,6 +78,7 @@
 			final DataType dataType,
 			final Compression compression,
 			final DataBlockCodec<?> dataBlockCodec) {
+
 
 		this.dimensions = dimensions;
 		this.blockSize = blockSize;
@@ -125,13 +120,9 @@
 	 * 		(that is, the caller doesn't have to do the cast explicitly).
 	 * @return the {@code DataBlockCodec} for this dataset
 	 */
-<<<<<<< HEAD
 	@SuppressWarnings("unchecked")
 	public <T> DataBlockCodec<T> getDataBlockCodec() {
 
-=======
-	public <T> DataBlockCodec<T> getDataBlockCodec() {
->>>>>>> a3fa06a4
 		return (DataBlockCodec<T>) dataBlockCodec;
 	}
 
