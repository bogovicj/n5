/**
 * Copyright (c) 2017--2021, Stephan Saalfeld
 * All rights reserved.
 * <p>
 * Redistribution and use in source and binary forms, with or without
 * modification, are permitted provided that the following conditions are met:
 * <p>
 * 1. Redistributions of source code must retain the above copyright notice,
 * this list of conditions and the following disclaimer.
 * 2. Redistributions in binary form must reproduce the above copyright notice,
 * this list of conditions and the following disclaimer in the documentation
 * and/or other materials provided with the distribution.
 * <p>
 * THIS SOFTWARE IS PROVIDED BY THE COPYRIGHT HOLDERS AND CONTRIBUTORS "AS IS"
 * AND ANY EXPRESS OR IMPLIED WARRANTIES, INCLUDING, BUT NOT LIMITED TO, THE
 * IMPLIED WARRANTIES OF MERCHANTABILITY AND FITNESS FOR A PARTICULAR PURPOSE
 * ARE DISCLAIMED. IN NO EVENT SHALL THE COPYRIGHT OWNER OR CONTRIBUTORS BE
 * LIABLE FOR ANY DIRECT, INDIRECT, INCIDENTAL, SPECIAL, EXEMPLARY, OR
 * CONSEQUENTIAL DAMAGES (INCLUDING, BUT NOT LIMITED TO, PROCUREMENT OF
 * SUBSTITUTE GOODS OR SERVICES; LOSS OF USE, DATA, OR PROFITS; OR BUSINESS
 * INTERRUPTION) HOWEVER CAUSED AND ON ANY THEORY OF LIABILITY, WHETHER IN
 * CONTRACT, STRICT LIABILITY, OR TORT (INCLUDING NEGLIGENCE OR OTHERWISE)
 * ARISING IN ANY WAY OUT OF THE USE OF THIS SOFTWARE, EVEN IF ADVISED OF THE
 * POSSIBILITY OF SUCH DAMAGE.
 */
package org.janelia.saalfeldlab.n5;

<<<<<<< HEAD
=======
import java.io.IOException;
import java.util.List;
import java.util.Map;

import com.google.gson.Gson;
>>>>>>> e7cdd33b
import com.google.gson.GsonBuilder;
import com.google.gson.JsonElement;
import com.google.gson.JsonNull;
import com.google.gson.JsonObject;
import org.janelia.saalfeldlab.n5.cache.N5JsonCache;

import java.io.IOException;
import java.util.Arrays;
import java.util.List;
import java.util.Map;

/**
 * {@link N5Writer} implementation through a {@link KeyValueAccess} with version compatibility check.
 * JSON attributes are parsed and written with {@link Gson}.
 *
 * @author Stephan Saalfeld
 */
public class N5KeyValueWriter extends N5KeyValueReader implements N5Writer {

	/**
	 * Opens an {@link N5KeyValueWriter} at a given base path with a custom
	 * {@link GsonBuilder} to support custom attributes. Storage is managed by 
	 * the given {@link KeyValueAccess}.
	 * <p>
	 * If the base path does not exist, it will be created.
	 * <p>
	 * If the base path exists and if the N5 version of the container is
	 * compatible with this implementation, the N5 version of this container
	 * will be set to the current N5 version of this implementation.
	 *
<<<<<<< HEAD
	 * @param keyValueAccess
	 * @param basePath        n5 base path
	 * @param gsonBuilder
	 * @param cacheAttributes Setting this to true avoids frequent reading and parsing of
	 *                        JSON encoded attributes, this is most interesting for high
	 *                        latency file systems. Changes of attributes by an independent
	 *                        writer will not be tracked.
	 * @throws IOException if the base path cannot be written to or cannot be created,
	 *                     if the N5 version of the container is not compatible with
	 *                     this implementation.
=======
	 * @param keyValueAccess the key value access
	 * @param basePath
	 *            n5 base path
	 * @param gsonBuilder the gson builder
	 * @param cacheAttributes
	 *            Setting this to true avoids frequent reading and parsing of
	 *            JSON encoded attributes, this is most interesting for high
	 *            latency file systems. Changes of attributes by an independent
	 *            writer will not be tracked.
	 *
	 * @throws IOException
	 *             if the base path cannot be written to or cannot be created,
	 *             if the N5 version of the container is not compatible with
	 *             this implementation.
>>>>>>> e7cdd33b
	 */
	public N5KeyValueWriter(
			final KeyValueAccess keyValueAccess,
			final String basePath,
			final GsonBuilder gsonBuilder,
			final boolean cacheAttributes)
			throws IOException {

		super(keyValueAccess, initializeContainer(keyValueAccess, basePath), gsonBuilder, cacheAttributes);
		createGroup("/");
		setVersion("/");
	}

	protected void setVersion(final String path) throws IOException {

		if (!VERSION.equals(getVersion()))
			setAttribute("/", VERSION_KEY, VERSION.toString());
	}

	protected static String initializeContainer(
			final KeyValueAccess keyValueAccess,
			final String basePath) throws IOException {

		final String normBasePath = keyValueAccess.normalize(basePath);
		keyValueAccess.createDirectories(normBasePath);
		return normBasePath;
	}

	/**
	 * Performs any necessary initialization to ensure the key given by the
	 * argument {@code normalPath} is a valid group after creation. Called by
	 * {@link #createGroup(String)}.
	 *
	 * @param normalPath the group path.
	 */
	protected void initializeGroup(final String normalPath) {

		// Nothing to do here, but other implementations (e.g. zarr) use this.
	}

	@Override
	public void createGroup(final String path) throws IOException {

		final String normalPath = N5URL.normalizeGroupPath(path);
		keyValueAccess.createDirectories(groupPath(normalPath));
		if (cacheMeta) {
			final String[] pathParts = keyValueAccess.components(normalPath);
			if (pathParts.length > 1) {
				String parent = N5URL.normalizeGroupPath("/");
				for (String child : pathParts) {
					final String childPath = keyValueAccess.compose(parent, child);
					cache.addChild(parent, child);
					parent = childPath;
				}
			}
		}
		initializeGroup(normalPath);
	}

	@Override
	public void createDataset(
			final String path,
			final DatasetAttributes datasetAttributes) throws IOException {

		final String normalPath = N5URL.normalizeGroupPath(path);
		createGroup(path);
		setDatasetAttributes(normalPath, datasetAttributes);
	}

	/**
	 * Helper method that reads an existing JsonElement representing the root
	 * attributes for {@code normalGroupPath}, inserts and overrides the
	 * provided attributes, and writes them back into the attributes store.
	 *
	 * @param normalGroupPath to write the attributes to
	 * @param attributes      to write
	 * @throws IOException if unable to read the attributes at {@code normalGroupPath}
	 *                     <p>
	 *                     TODO consider cache (or you read the attributes twice?)
	 */
	protected void writeAttributes(
			final String normalGroupPath,
			final JsonElement attributes) throws IOException {

		JsonElement root = getAttributes(normalGroupPath);
		root = GsonUtils.insertAttribute(root, "/", attributes, gson);
		writeAndCacheAttributes(normalGroupPath, root);
	}

	/**
	 * Helper method that reads the existing map of attributes, JSON encodes,
	 * inserts and overrides the provided attributes, and writes them back into
	 * the attributes store.
	 *
	 * @param normalGroupPath to write the attributes to
	 * @param attributes      to write
	 * @throws IOException if unable to read the attributes at {@code normalGroupPath}
	 */
	protected void writeAttributes(
			final String normalGroupPath,
			final Map<String, ?> attributes) throws IOException {

		if (attributes != null && !attributes.isEmpty()) {
			JsonElement existingAttributes = getAttributes(normalGroupPath);
			existingAttributes = existingAttributes != null && existingAttributes.isJsonObject()
					? existingAttributes.getAsJsonObject()
					: new JsonObject();
			JsonElement newAttributes = GsonUtils.insertAttributes(existingAttributes, attributes, gson);
			writeAndCacheAttributes(normalGroupPath, newAttributes);
		}
	}

	private void writeAndCacheAttributes(final String normalGroupPath, final JsonElement attributes) throws IOException {

		try (final LockedChannel lock = keyValueAccess.lockForWriting(attributesPath(normalGroupPath))) {
			GsonUtils.writeAttributes(lock.newWriter(), attributes, gson);
		}
		if (cacheMeta) {
			JsonElement nullRespectingAttributes = attributes;
			/* Gson only filters out nulls when you write the JsonElement. This means it doesn't filter them out when caching.
			 * To handle this, we explicitly writer the existing JsonElement to a new JsonElement.
			 * The output is identical to the input if:
			 * 	- serializeNulls is true
			 * 	- no null values are present
			 * 	- cacheing is turned off */
			if (!gson.serializeNulls()) {
				nullRespectingAttributes = gson.toJsonTree(attributes);
			}
			/* Update the cache, and write to the writer */
			cache.updateCacheInfo(normalGroupPath, N5JsonCache.jsonFile, nullRespectingAttributes);
		}
	}

	@Override
	public void setAttributes(
			final String path,
			final Map<String, ?> attributes) throws IOException {

		final String normalPath = N5URL.normalizeGroupPath(path);
		if (!exists(normalPath))
			throw new N5Exception.N5IOException("" + normalPath + " is not a group or dataset.");

		writeAttributes(normalPath, attributes);
	}

	@Override
	public boolean removeAttribute(final String pathName, final String key) throws IOException {

		final String normalPath = N5URL.normalizeGroupPath(pathName);
		final String absoluteNormalPath = keyValueAccess.compose(basePath, normalPath);
		final String normalKey = N5URL.normalizeAttributePath(key);

		if (!keyValueAccess.exists(absoluteNormalPath))
			return false;

		if (key.equals("/")) {
			writeAttributes(normalPath, JsonNull.INSTANCE);
			return true;
		}

		final JsonElement attributes = getAttributes(normalPath);
		if (GsonUtils.removeAttribute(attributes, normalKey) != null) {
			writeAttributes(normalPath, attributes);
			return true;
		}
		return false;
	}

	@Override
	public <T> T removeAttribute(final String pathName, final String key, final Class<T> cls) throws IOException {

		final String normalPath = N5URL.normalizeGroupPath(pathName);
		final String normalKey = N5URL.normalizeAttributePath(key);

		final JsonElement attributes = getAttributes(normalPath);
		final T obj = GsonUtils.removeAttribute(attributes, normalKey, cls, gson);
		if (obj != null) {
			writeAttributes(normalPath, attributes);
		}
		return obj;
	}

	@Override
	public boolean removeAttributes(final String pathName, final List<String> attributes) throws IOException {

		final String normalPath = N5URL.normalizeGroupPath(pathName);
		boolean removed = false;
		for (final String attribute : attributes) {
			final String normalKey = N5URL.normalizeAttributePath(attribute);
			removed |= removeAttribute(normalPath, attribute);
		}
		return removed;
	}

	@Override
	public <T> void writeBlock(
			final String path,
			final DatasetAttributes datasetAttributes,
			final DataBlock<T> dataBlock) throws IOException {

		final String blockPath = getDataBlockPath(N5URL.normalizeGroupPath(path), dataBlock.getGridPosition());
		try (final LockedChannel lock = keyValueAccess.lockForWriting(blockPath)) {

			DefaultBlockWriter.writeBlock(lock.newOutputStream(), datasetAttributes, dataBlock);
		}
	}

	@Override
	public boolean remove(final String path) throws IOException {

		final String normalPath = N5URL.normalizeGroupPath(path);
		final String groupPath = groupPath(normalPath);
		if (keyValueAccess.exists(groupPath))
			keyValueAccess.delete(groupPath);
		if (cacheMeta) {
			final String[] pathParts = keyValueAccess.components(normalPath);
			final String parent;
			if (pathParts.length <= 1) {
				parent = N5URL.normalizeGroupPath("/");
			} else {
				final int parentPathLength = pathParts.length - 1;
				parent = keyValueAccess.compose(Arrays.copyOf(pathParts, parentPathLength));
			}
			cache.removeCache(parent, normalPath);
		}

		/* an IOException should have occurred if anything had failed midway */
		return true;
	}

	@Override
	public boolean deleteBlock(
			final String path,
			final long... gridPosition) throws IOException {

		final String blockPath = getDataBlockPath(N5URL.normalizeGroupPath(path), gridPosition);
		if (keyValueAccess.exists(blockPath))
			keyValueAccess.delete(blockPath);

		/* an IOException should have occurred if anything had failed midway */
		return true;
	}
}<|MERGE_RESOLUTION|>--- conflicted
+++ resolved
@@ -25,24 +25,18 @@
  */
 package org.janelia.saalfeldlab.n5;
 
-<<<<<<< HEAD
-=======
 import java.io.IOException;
+import java.util.Arrays;
 import java.util.List;
 import java.util.Map;
 
 import com.google.gson.Gson;
->>>>>>> e7cdd33b
 import com.google.gson.GsonBuilder;
 import com.google.gson.JsonElement;
 import com.google.gson.JsonNull;
 import com.google.gson.JsonObject;
 import org.janelia.saalfeldlab.n5.cache.N5JsonCache;
 
-import java.io.IOException;
-import java.util.Arrays;
-import java.util.List;
-import java.util.Map;
 
 /**
  * {@link N5Writer} implementation through a {@link KeyValueAccess} with version compatibility check.
@@ -63,18 +57,6 @@
 	 * compatible with this implementation, the N5 version of this container
 	 * will be set to the current N5 version of this implementation.
 	 *
-<<<<<<< HEAD
-	 * @param keyValueAccess
-	 * @param basePath        n5 base path
-	 * @param gsonBuilder
-	 * @param cacheAttributes Setting this to true avoids frequent reading and parsing of
-	 *                        JSON encoded attributes, this is most interesting for high
-	 *                        latency file systems. Changes of attributes by an independent
-	 *                        writer will not be tracked.
-	 * @throws IOException if the base path cannot be written to or cannot be created,
-	 *                     if the N5 version of the container is not compatible with
-	 *                     this implementation.
-=======
 	 * @param keyValueAccess the key value access
 	 * @param basePath
 	 *            n5 base path
@@ -89,7 +71,6 @@
 	 *             if the base path cannot be written to or cannot be created,
 	 *             if the N5 version of the container is not compatible with
 	 *             this implementation.
->>>>>>> e7cdd33b
 	 */
 	public N5KeyValueWriter(
 			final KeyValueAccess keyValueAccess,
