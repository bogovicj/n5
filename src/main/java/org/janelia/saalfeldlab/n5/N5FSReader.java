--- conflicted
+++ resolved
@@ -25,21 +25,80 @@
  */
 package org.janelia.saalfeldlab.n5;
 
+import java.io.Closeable;
 import java.io.IOException;
+import java.nio.channels.Channels;
+import java.nio.channels.FileChannel;
+import java.nio.channels.OverlappingFileLockException;
+import java.nio.charset.StandardCharsets;
+import java.nio.file.Files;
+import java.nio.file.OpenOption;
+import java.nio.file.Path;
+import java.nio.file.Paths;
+import java.nio.file.StandardOpenOption;
+import java.util.HashMap;
+import java.util.stream.Stream;
 
 import com.google.gson.GsonBuilder;
-<<<<<<< HEAD
-=======
 import com.google.gson.JsonElement;
-import com.google.gson.JsonPrimitive;
->>>>>>> 78aad202
 
 /**
  * Filesystem {@link N5Reader} implementation with version compatibility check.
  *
  * @author Stephan Saalfeld
  */
-public class N5FSReader extends AbstractN5FSReader implements N5VersionedReader {
+public class N5FSReader extends AbstractGsonReader {
+
+	protected static class LockedFileChannel implements Closeable {
+
+		private final FileChannel channel;
+
+		public static LockedFileChannel openForReading(final Path path) throws IOException {
+
+			return new LockedFileChannel(path, true);
+		}
+
+		public static LockedFileChannel openForWriting(final Path path) throws IOException {
+
+			return new LockedFileChannel(path, false);
+		}
+
+		private LockedFileChannel(final Path path, final boolean readOnly) throws IOException {
+
+			final OpenOption[] options = readOnly ? new OpenOption[]{StandardOpenOption.READ} : new OpenOption[]{StandardOpenOption.READ, StandardOpenOption.WRITE, StandardOpenOption.CREATE};
+			channel = FileChannel.open(path, options);
+
+			for (boolean waiting = true; waiting;) {
+				waiting = false;
+				try {
+					channel.lock(0L, Long.MAX_VALUE, readOnly);
+				} catch (final OverlappingFileLockException e) {
+					waiting = true;
+					try {
+						Thread.sleep(100);
+					} catch (final InterruptedException f) {
+						waiting = false;
+						f.printStackTrace(System.err);
+					}
+				}
+			}
+		}
+
+		public FileChannel getFileChannel() {
+
+			return channel;
+		}
+
+		@Override
+		public void close() throws IOException {
+
+			channel.close();
+		}
+	}
+
+	protected static final String jsonFile = "attributes.json";
+
+	protected final String basePath;
 
 	/**
 	 * Opens an {@link N5FSReader} at a given base path with a custom
@@ -56,10 +115,6 @@
 	 */
 	public N5FSReader(final String basePath, final GsonBuilder gsonBuilder) throws IOException, NumberFormatException {
 
-<<<<<<< HEAD
-		super(basePath, gsonBuilder);
-		checkVersion();
-=======
 		super(gsonBuilder);
 		this.basePath = basePath;
 		if (exists("/")) {
@@ -67,7 +122,6 @@
 			if (!VERSION.isCompatible(version))
 				throw new IOException("Incompatible version " + version + " (this is " + VERSION + ").");
 		}
->>>>>>> 78aad202
 	}
 
 	/**
@@ -85,8 +139,6 @@
 
 		this(basePath, new GsonBuilder());
 	}
-<<<<<<< HEAD
-=======
 
 	@Override
 	public boolean exists(final String pathName) {
@@ -169,16 +221,4 @@
 
 		return Paths.get(pathName, jsonFile);
 	}
-
-	protected static Class<?> classForJsonPrimitive(final JsonPrimitive jsonPrimitive) {
-
-		if (jsonPrimitive.isBoolean())
-			return boolean.class;
-		else if (jsonPrimitive.isNumber())
-			return double.class;
-		else if (jsonPrimitive.isString())
-			return String.class;
-		else return Object.class;
-	}
->>>>>>> 78aad202
 }