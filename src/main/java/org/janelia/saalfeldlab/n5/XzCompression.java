/**
 * Copyright (c) 2017, Stephan Saalfeld
 * All rights reserved.
 *
 * Redistribution and use in source and binary forms, with or without
 * modification, are permitted provided that the following conditions are met:
 *
 * 1. Redistributions of source code must retain the above copyright notice,
 *    this list of conditions and the following disclaimer.
 * 2. Redistributions in binary form must reproduce the above copyright notice,
 *    this list of conditions and the following disclaimer in the documentation
 *    and/or other materials provided with the distribution.
 *
 * THIS SOFTWARE IS PROVIDED BY THE COPYRIGHT HOLDERS AND CONTRIBUTORS "AS IS"
 * AND ANY EXPRESS OR IMPLIED WARRANTIES, INCLUDING, BUT NOT LIMITED TO, THE
 * IMPLIED WARRANTIES OF MERCHANTABILITY AND FITNESS FOR A PARTICULAR PURPOSE
 * ARE DISCLAIMED. IN NO EVENT SHALL THE COPYRIGHT OWNER OR CONTRIBUTORS BE
 * LIABLE FOR ANY DIRECT, INDIRECT, INCIDENTAL, SPECIAL, EXEMPLARY, OR
 * CONSEQUENTIAL DAMAGES (INCLUDING, BUT NOT LIMITED TO, PROCUREMENT OF
 * SUBSTITUTE GOODS OR SERVICES; LOSS OF USE, DATA, OR PROFITS; OR BUSINESS
 * INTERRUPTION) HOWEVER CAUSED AND ON ANY THEORY OF LIABILITY, WHETHER IN
 * CONTRACT, STRICT LIABILITY, OR TORT (INCLUDING NEGLIGENCE OR OTHERWISE)
 * ARISING IN ANY WAY OUT OF THE USE OF THIS SOFTWARE, EVEN IF ADVISED OF THE
 * POSSIBILITY OF SUCH DAMAGE.
 */
package org.janelia.saalfeldlab.n5;

import java.io.IOException;
import java.io.InputStream;
import org.apache.commons.compress.compressors.xz.XZCompressorInputStream;
import org.apache.commons.compress.compressors.xz.XZCompressorOutputStream;
import org.janelia.saalfeldlab.n5.Compression.CompressionType;
import org.janelia.saalfeldlab.n5.readdata.ReadData;

@CompressionType("xz")
public class XzCompression implements Compression {

	private static final long serialVersionUID = -7272153943564743774L;

	@CompressionParameter
	private final int preset;

	public XzCompression(final int preset) {

		this.preset = preset;
	}

	public XzCompression() {

		this(6);
	}

	@Override
	public boolean equals(final Object other) {

		if (other == null || other.getClass() != XzCompression.class)
			return false;
		else
			return preset == ((XzCompression)other).preset;
<<<<<<< HEAD
	}

	@Override
	public ReadData decode(final ReadData readData) throws IOException {

		return ReadData.from(new XZCompressorInputStream(readData.inputStream()));
	}

	@Override
	public ReadData encode(final ReadData readData) {
		return readData.encode(out -> new XZCompressorOutputStream(out, preset));
	}
=======
	}

	@Override
	public ReadData decode(final ReadData readData, final int decodedLength) throws IOException {
		final InputStream inflater = new XZCompressorInputStream(readData.inputStream());
		return ReadData.from(inflater, decodedLength);
	}

	@Override
	public ReadData encode(final ReadData readData) {
		return readData.encode(out -> new XZCompressorOutputStream(out, preset));
	}
>>>>>>> a3fa06a4
}<|MERGE_RESOLUTION|>--- conflicted
+++ resolved
@@ -26,7 +26,6 @@
 package org.janelia.saalfeldlab.n5;
 
 import java.io.IOException;
-import java.io.InputStream;
 import org.apache.commons.compress.compressors.xz.XZCompressorInputStream;
 import org.apache.commons.compress.compressors.xz.XZCompressorOutputStream;
 import org.janelia.saalfeldlab.n5.Compression.CompressionType;
@@ -57,7 +56,6 @@
 			return false;
 		else
 			return preset == ((XzCompression)other).preset;
-<<<<<<< HEAD
 	}
 
 	@Override
@@ -70,18 +68,5 @@
 	public ReadData encode(final ReadData readData) {
 		return readData.encode(out -> new XZCompressorOutputStream(out, preset));
 	}
-=======
-	}
 
-	@Override
-	public ReadData decode(final ReadData readData, final int decodedLength) throws IOException {
-		final InputStream inflater = new XZCompressorInputStream(readData.inputStream());
-		return ReadData.from(inflater, decodedLength);
-	}
-
-	@Override
-	public ReadData encode(final ReadData readData) {
-		return readData.encode(out -> new XZCompressorOutputStream(out, preset));
-	}
->>>>>>> a3fa06a4
 }