/*-
 * #%L
 * Not HDF5
 * %%
 * Copyright (C) 2017 - 2025 Stephan Saalfeld
 * %%
 * Redistribution and use in source and binary forms, with or without
 * modification, are permitted provided that the following conditions are met:
 *
 * 1. Redistributions of source code must retain the above copyright notice,
 *    this list of conditions and the following disclaimer.
 * 2. Redistributions in binary form must reproduce the above copyright notice,
 *    this list of conditions and the following disclaimer in the documentation
 *    and/or other materials provided with the distribution.
 *
 * THIS SOFTWARE IS PROVIDED BY THE COPYRIGHT HOLDERS AND CONTRIBUTORS "AS IS"
 * AND ANY EXPRESS OR IMPLIED WARRANTIES, INCLUDING, BUT NOT LIMITED TO, THE
 * IMPLIED WARRANTIES OF MERCHANTABILITY AND FITNESS FOR A PARTICULAR PURPOSE
 * ARE DISCLAIMED. IN NO EVENT SHALL THE COPYRIGHT HOLDERS OR CONTRIBUTORS BE
 * LIABLE FOR ANY DIRECT, INDIRECT, INCIDENTAL, SPECIAL, EXEMPLARY, OR
 * CONSEQUENTIAL DAMAGES (INCLUDING, BUT NOT LIMITED TO, PROCUREMENT OF
 * SUBSTITUTE GOODS OR SERVICES; LOSS OF USE, DATA, OR PROFITS; OR BUSINESS
 * INTERRUPTION) HOWEVER CAUSED AND ON ANY THEORY OF LIABILITY, WHETHER IN
 * CONTRACT, STRICT LIABILITY, OR TORT (INCLUDING NEGLIGENCE OR OTHERWISE)
 * ARISING IN ANY WAY OUT OF THE USE OF THIS SOFTWARE, EVEN IF ADVISED OF THE
 * POSSIBILITY OF SUCH DAMAGE.
 * #L%
 */
package org.janelia.saalfeldlab.n5;

import org.apache.commons.io.IOUtils;

import org.apache.commons.lang3.function.TriFunction;
import org.janelia.saalfeldlab.n5.N5Exception.N5IOException;
import org.janelia.saalfeldlab.n5.http.ListResponseParser;
import org.janelia.saalfeldlab.n5.readdata.ReadData;

import java.io.Closeable;
import java.io.IOException;
import java.io.InputStream;
import java.io.InputStreamReader;
import java.io.OutputStream;
import java.io.Reader;
import java.io.Writer;
import java.net.HttpURLConnection;
import java.net.URI;
import java.net.URISyntaxException;
import java.net.URL;
import java.nio.channels.NonWritableChannelException;
import java.nio.charset.StandardCharsets;
import java.util.ArrayList;

/**
 * A read-only {@link KeyValueAccess} implementation using HTTP. As a result, calling <code>lockForWriting</code>, <code>createDirectories</code>, or <code>delete</code> will throw an {@link N5Exception}.
 * <p>
 * The behavior of <code>list</code>, <code>listDirectories</code>, and <code>isDirectory</code> will depend on the server configuration. See the documentation of those methods for details.
 * <p>
 * Methods that take a "normalPath" as an argument expect absolute URIs.
 */
public class HttpKeyValueAccess implements KeyValueAccess {

	public static final String HEAD = "HEAD";
	public static final String GET = "GET";

	public static final String RANGE = "Range";
	public static final String ACCEPT_RANGE = "Accept-Range";
	public static final String BYTES = "bytes";

	private int readTimeoutMilliseconds;
	private int connectionTimeoutMilliseconds;

	private ListResponseParser listResponseParser = ListResponseParser.defaultListParser();
	private ListResponseParser listDirectoryResponseParser = ListResponseParser.defaultDirectoryListParser();

	/**
	 * Opens an {@link HttpKeyValueAccess}
	 *
	 * @throws N5IOException if the access could not be created
	 */
	public HttpKeyValueAccess() {

		readTimeoutMilliseconds = 5000;
		connectionTimeoutMilliseconds = 5000;
	}

	public void setReadTimeout(int readTimeoutMilliseconds) {

		this.readTimeoutMilliseconds = readTimeoutMilliseconds;
	}

	public void setConnectionTimeout(int connectionTimeoutMilliseconds) {

		this.connectionTimeoutMilliseconds = connectionTimeoutMilliseconds;
	}

	public void setListParser(final ListResponseParser parser) {

		listResponseParser = parser;
	}

	public void setListDirectoryParser(final ListResponseParser parser) {

		listDirectoryResponseParser = parser;
	}

	@Override
	public String normalize(final String path) {

		return N5URI.normalizeGroupPath(path);
	}

	@Override
	public URI uri(final String normalPath) throws URISyntaxException {

		return new URI(normalPath);
	}

	/**
	 * Test whether the {@code normalPath} exists.
	 * <p>
	 * Removes leading slash from {@code normalPath}, and then checks whether
	 * either {@code path} or {@code path + "/"} is a key.
	 *
	 * @param normalPath is expected to be in normalized form, no further efforts are
	 *                   made to normalize it.
	 * @return {@code true} if {@code path} exists, {@code false} otherwise
	 */
	@Override
	public boolean exists(final String normalPath) {

		try {
			requireValidHttpResponse(normalPath, "HEAD", "Error checking existence: " + normalPath, true);
			return true;
		} catch (N5Exception.N5NoSuchKeyException e) {
			return false;
		}
	}

	@Override public long size(String normalPath) {

		final HttpURLConnection head = requireValidHttpResponse(normalPath, "HEAD", "Error checking existence: " + normalPath, true);
		return head.getContentLengthLong();
	}

	/**
	 * Test whether the path is a directory.
	 * <p>
	 * Appends trailing "/" to {@code normalPath} if there is none, removes
	 * leading "/", and then checks whether resulting {@code path} is a key.
	 *
	 * @param normalPath is expected to be in normalized form, no further efforts are
	 *                   made to normalize it.
	 * @return {@code true} if {@code path} (with trailing "/") exists as a key,
	 * {@code false} otherwise
	 */
	@Override
	public boolean isDirectory(final String normalPath) {

		try {
			requireValidHttpResponse(getDirectoryPath(normalPath), HEAD, (code,  msg,http) -> {
				final N5Exception cause = validExistsResponse(code, "Error checking directory: " + normalPath, msg, true);
				if (code >= 300 && code < 400) {
					final String redirectLocation = http.getHeaderField("Location");
					if (!(redirectLocation.endsWith("/") || redirectLocation.endsWith("index.html")))
						return new N5Exception.N5NoSuchKeyException("Found File at " + normalPath + " but was not directory");
					return null;
				}
				return cause;
			});
			return true;
		} catch (N5Exception e) {
			return false;
		}
	}

	private static String getDirectoryPath(String normalPath) {

		final String directoryNormalPath;
		if (normalPath.endsWith("/"))
			directoryNormalPath = normalPath;
		else
			directoryNormalPath = normalPath + "/";
		return directoryNormalPath;
	}

	/**
	 * Test whether the path is a file.
	 * <p>
	 * Checks whether {@code normalPath} has no trailing "/", then removes
	 * leading "/" and checks whether the resulting {@code path} is a key.
	 *
	 * @param normalPath is expected to be in normalized form, no further efforts are
	 *                   made to normalize it.
	 * @return {@code true} if {@code path} exists as a key and has no trailing
	 * slash, {@code false} otherwise
	 */
	@Override
	public boolean isFile(final String normalPath) {

		/* Files must not end in `/` And Don't accept a redirect to a location ending in `/` */
		try {
			requireValidHttpResponse(getFilePath(normalPath), HEAD, (code, msg, http) -> {
				final N5Exception cause = validExistsResponse(code, "Error accessing file: " + normalPath, msg, true);
				if (code >= 300 && code < 400) {
					final String redirectLocation = http.getHeaderField("Location");
					if (redirectLocation.endsWith("/") || redirectLocation.endsWith("index.html"))
						return new N5Exception.N5NoSuchKeyException("Found key at " + normalPath + " but was directory");
				}
				return cause;
			});
			return true;
		} catch (N5Exception e) {
			return false;
		}
	}

	private static String getFilePath(String normalPath) {

		final String fileNormalPath = normalPath.replaceAll("/+$", "");
		return fileNormalPath;
	}

	private HttpURLConnection httpRequest(String normalPath, String method) throws IOException {

		final URL url = URI.create(normalPath).toURL();
		final HttpURLConnection connection = (HttpURLConnection)url.openConnection();
		connection.setReadTimeout(readTimeoutMilliseconds);
		connection.setConnectTimeout(connectionTimeoutMilliseconds);
		connection.setRequestMethod(method);
		return connection;
	}

	@Override
<<<<<<< HEAD
	public HttpLazyReadData createReadData(final String normalPath) {
		return new HttpLazyReadData(this, normalPath, 0, -1);
	}

	@Override
	public LockedChannel lockForReading(final String normalPath) throws IOException {

=======
	public LockedChannel lockForReading(final String normalPath) throws N5IOException {
		//TODO Caleb: Maybe check exists lazily when attempting to read
>>>>>>> 1ae6ded3
		try {
			if (!exists(normalPath))
				throw new N5Exception.N5NoSuchKeyException("Key does not exist: " + normalPath);
			return new HttpObjectChannel(uri(normalPath), 0, -1);
		} catch (URISyntaxException e) {
			throw new N5Exception("Invalid URI Syntax", e);
		}
	}

	@Override
	public LockedChannel lockForWriting(final String normalPath) throws N5IOException {

		throw new N5Exception("HttpKeyValueAccess is read-only");
	}

	/**
	 * List all 'directory'-like children of a path.
	 * <p>
	 * Will throw an N5IOException both if a connection to the server can not be established, or the server does not allow listing.
	 *
	 * @param normalPath
	 *            is expected to be in normalized form, no further
	 *            efforts are made to normalize it.
	 * @return the directories
	 * @throws N5IOException
	 *             if an error occurs during listing
	 */
	@Override
	public String[] listDirectories(final String normalPath) throws N5IOException {

		return queryListEntries(normalPath, listDirectoryResponseParser, true);
	}

	/**
	 * List all children of a path.
	 * <p>
	 * Will throw an N5IOException both if a connection to the server can not be
	 * established, or the server does not allow listing.
	 *
	 * @param normalPath
	 *            is expected to be in normalized form, no further efforts are
	 *            made to normalize it.
	 * @return the the child paths
	 * @throws N5IOException
	 *             if an error occurs during listing
	 */
	@Override
	public String[] list(final String normalPath) throws N5IOException {

		return queryListEntries(normalPath, listResponseParser, true);
	}

	private String[] queryListEntries(String normalPath, ListResponseParser parser, boolean allowRedirect) throws N5IOException{

		final HttpURLConnection http = requireValidHttpResponse(normalPath, GET, "Error listing directory at " + normalPath, allowRedirect);
		try {
			final String listResponse = responseToString(http.getInputStream());
			return parser.parseListResponse(listResponse);
		} catch (IOException e) {
			throw new N5IOException("Error listing directory at " + normalPath, e);
		}
	}

	private static N5Exception validExistsResponse(int code, String responseMsg, String message, boolean allowRedirect) {
		if (code >= 200 && code < (allowRedirect ? 400 : 300)) return null;

		final RuntimeException cause = new RuntimeException(message + "( "+ responseMsg + ")(" + code + ")");
		if (code == 404)
			return new N5Exception.N5NoSuchKeyException(message, cause);

		return new N5Exception(message, cause);
	}

	private HttpURLConnection requireValidHttpResponse(String uri, String method, String message, boolean allowRedirect) throws N5Exception {
		return requireValidHttpResponse(uri, method, (code, msg, http) -> validExistsResponse(code, msg, message, allowRedirect));
	}

	private HttpURLConnection requireValidHttpResponse(String uri, String method, TriFunction<Integer, String, HttpURLConnection, N5Exception> filterCode) throws N5Exception {

		final int code;
		final HttpURLConnection http;
		final String responseMsg;
		try {
			http = httpRequest(uri, method);
			code = http.getResponseCode();
			responseMsg = http.getResponseMessage();
		} catch (IOException e) {
			throw new N5IOException("Could not validate HTTP Response", e);
		}

		final N5Exception cause = filterCode.apply(code, responseMsg, http);
		if (cause != null) throw cause;
		return http;
	}

	private String responseToString(InputStream inputStream) throws IOException {

		return IOUtils.toString(inputStream, StandardCharsets.UTF_8.name());
	}

	@Override
	public void createDirectories(final String normalPath) {

		throw new N5Exception("HttpKeyValueAccess is read-only");
	}

	@Override
	public void delete(final String normalPath) {

		throw new N5Exception("HttpKeyValueAccess is read-only");
	}

	private class HttpObjectChannel implements LockedChannel {

		protected final URI uri;
		private final long startByte;
		private final long size;
		private final ArrayList<Closeable> resources = new ArrayList<>();

		protected HttpObjectChannel(final URI uri, long startByte, long size) {

			this.uri = uri;
			this.startByte = startByte;
			this.size = size;
		}

		private boolean isPartialRead() {
			return startByte > 0 || (size >= 0 && size != Long.MAX_VALUE);
		}

		@Override
		public InputStream newInputStream() throws N5IOException {

<<<<<<< HEAD
			HttpURLConnection conn = (HttpURLConnection)uri.toURL().openConnection();
			if (isPartialRead()) {
				conn.setRequestProperty(RANGE, rangeString());
				final String acceptRanges = conn.getHeaderField(ACCEPT_RANGE);
				if (acceptRanges == null || !acceptRanges.equals(BYTES)) {
					conn.disconnect();
					conn = (HttpURLConnection)uri.toURL().openConnection();
					return ReadData.from(conn.getInputStream()).materialize().slice(startByte, size).inputStream();
				}
			}
			return conn.getInputStream();
		}

		private String rangeString() {

			final String lastByte = (size > 0) ? Long.toString(startByte + size - 1) : "";
			return String.format("%s=%d-%s", BYTES, startByte, lastByte);
=======
			try {
				return uri.toURL().openStream();
			} catch (IOException e) {
				throw new N5IOException("Could not open stream for " + uri, e);
			}
>>>>>>> 1ae6ded3
		}

		@Override
		public Reader newReader() throws N5IOException {

			final InputStreamReader reader = new InputStreamReader(newInputStream(), StandardCharsets.UTF_8);
			synchronized (resources) {
				resources.add(reader);
			}
			return reader;
		}

		@Override
		public OutputStream newOutputStream() throws N5IOException {

			throw new NonWritableChannelException();
		}

		@Override
		public Writer newWriter() throws N5IOException {

			throw new NonWritableChannelException();
		}

		@Override
		public void close() throws IOException {

			synchronized (resources) {
				for (final Closeable resource : resources) {
					resource.close();
				}
				resources.clear();
			}
		}
	}

	private class HttpLazyReadData extends KeyValueAccessLazyReadData<HttpKeyValueAccess> {

		public HttpLazyReadData(HttpKeyValueAccess kva, String normalKey, long offset, long length) {
			super(kva, normalKey, offset, length);
		}

		@Override
		void read() throws IOException {
			// TODO does this throw out-of-bounds when it should
			try( final HttpObjectChannel ch = new HttpObjectChannel(kva.uri(normalKey), offset, length) ) {
				materialized = ReadData.from(ch.newInputStream()).materialize();
			} catch (URISyntaxException e) {}
		}

		@Override
		KeyValueAccessLazyReadData<HttpKeyValueAccess> lazySlice(long offset, long length) {
			return new HttpLazyReadData(kva, normalKey, offset, length);
		}
	}

}<|MERGE_RESOLUTION|>--- conflicted
+++ resolved
@@ -231,18 +231,12 @@
 	}
 
 	@Override
-<<<<<<< HEAD
 	public HttpLazyReadData createReadData(final String normalPath) {
 		return new HttpLazyReadData(this, normalPath, 0, -1);
 	}
 
-	@Override
-	public LockedChannel lockForReading(final String normalPath) throws IOException {
-
-=======
 	public LockedChannel lockForReading(final String normalPath) throws N5IOException {
 		//TODO Caleb: Maybe check exists lazily when attempting to read
->>>>>>> 1ae6ded3
 		try {
 			if (!exists(normalPath))
 				throw new N5Exception.N5NoSuchKeyException("Key does not exist: " + normalPath);
@@ -376,31 +370,27 @@
 		@Override
 		public InputStream newInputStream() throws N5IOException {
 
-<<<<<<< HEAD
-			HttpURLConnection conn = (HttpURLConnection)uri.toURL().openConnection();
-			if (isPartialRead()) {
-				conn.setRequestProperty(RANGE, rangeString());
-				final String acceptRanges = conn.getHeaderField(ACCEPT_RANGE);
-				if (acceptRanges == null || !acceptRanges.equals(BYTES)) {
-					conn.disconnect();
-					conn = (HttpURLConnection)uri.toURL().openConnection();
-					return ReadData.from(conn.getInputStream()).materialize().slice(startByte, size).inputStream();
+			try {
+				HttpURLConnection conn = (HttpURLConnection)uri.toURL().openConnection();
+				if (isPartialRead()) {
+					conn.setRequestProperty(RANGE, rangeString());
+					final String acceptRanges = conn.getHeaderField(ACCEPT_RANGE);
+					if (acceptRanges == null || !acceptRanges.equals(BYTES)) {
+						conn.disconnect();
+						conn = (HttpURLConnection)uri.toURL().openConnection();
+						return ReadData.from(conn.getInputStream()).materialize().slice(startByte, size).inputStream();
+					}
 				}
-			}
-			return conn.getInputStream();
-		}
-
-		private String rangeString() {
-
-			final String lastByte = (size > 0) ? Long.toString(startByte + size - 1) : "";
-			return String.format("%s=%d-%s", BYTES, startByte, lastByte);
-=======
-			try {
-				return uri.toURL().openStream();
+				return conn.getInputStream();
 			} catch (IOException e) {
 				throw new N5IOException("Could not open stream for " + uri, e);
 			}
->>>>>>> 1ae6ded3
+		}
+
+		private String rangeString() {
+
+			final String lastByte = (size > 0) ? Long.toString(startByte + size - 1) : "";
+			return String.format("%s=%d-%s", BYTES, startByte, lastByte);
 		}
 
 		@Override
@@ -444,11 +434,15 @@
 		}
 
 		@Override
-		void read() throws IOException {
+		void read() throws N5IOException {
 			// TODO does this throw out-of-bounds when it should
 			try( final HttpObjectChannel ch = new HttpObjectChannel(kva.uri(normalKey), offset, length) ) {
 				materialized = ReadData.from(ch.newInputStream()).materialize();
-			} catch (URISyntaxException e) {}
+			} catch (IOException e) {
+				throw new N5Exception.N5IOException(e);
+			} catch (URISyntaxException e) {
+				throw new N5Exception(e);
+			}
 		}
 
 		@Override
