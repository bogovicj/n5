/*-
 * #%L
 * Not HDF5
 * %%
 * Copyright (C) 2017 - 2025 Stephan Saalfeld
 * %%
 * Redistribution and use in source and binary forms, with or without
 * modification, are permitted provided that the following conditions are met:
 *
 * 1. Redistributions of source code must retain the above copyright notice,
 *    this list of conditions and the following disclaimer.
 * 2. Redistributions in binary form must reproduce the above copyright notice,
 *    this list of conditions and the following disclaimer in the documentation
 *    and/or other materials provided with the distribution.
 *
 * THIS SOFTWARE IS PROVIDED BY THE COPYRIGHT HOLDERS AND CONTRIBUTORS "AS IS"
 * AND ANY EXPRESS OR IMPLIED WARRANTIES, INCLUDING, BUT NOT LIMITED TO, THE
 * IMPLIED WARRANTIES OF MERCHANTABILITY AND FITNESS FOR A PARTICULAR PURPOSE
 * ARE DISCLAIMED. IN NO EVENT SHALL THE COPYRIGHT HOLDERS OR CONTRIBUTORS BE
 * LIABLE FOR ANY DIRECT, INDIRECT, INCIDENTAL, SPECIAL, EXEMPLARY, OR
 * CONSEQUENTIAL DAMAGES (INCLUDING, BUT NOT LIMITED TO, PROCUREMENT OF
 * SUBSTITUTE GOODS OR SERVICES; LOSS OF USE, DATA, OR PROFITS; OR BUSINESS
 * INTERRUPTION) HOWEVER CAUSED AND ON ANY THEORY OF LIABILITY, WHETHER IN
 * CONTRACT, STRICT LIABILITY, OR TORT (INCLUDING NEGLIGENCE OR OTHERWISE)
 * ARISING IN ANY WAY OUT OF THE USE OF THIS SOFTWARE, EVEN IF ADVISED OF THE
 * POSSIBILITY OF SUCH DAMAGE.
 * #L%
 */
package org.janelia.saalfeldlab.n5.readdata;

import java.io.DataInputStream;
import java.io.IOException;
import java.io.InputStream;

import org.apache.commons.io.IOUtils;
import org.janelia.saalfeldlab.n5.N5Exception.N5IOException;

// not thread-safe
abstract class AbstractInputStreamReadData implements ReadData {

	private ByteArrayReadData bytes;

	@Override
	public ReadData materialize() throws N5IOException {
		if (bytes == null) {
			final byte[] data;
			final int length = (int) length();
			if (length >= 0) {
				data = new byte[length];
				try( InputStream is = inputStream())  {
					new DataInputStream(is).readFully(data);
<<<<<<< HEAD
=======
				} catch (IOException e) {
					throw new N5IOException(e);
>>>>>>> 1ae6ded3
				}
			} else {
				try( InputStream is = inputStream())  {
					data = IOUtils.toByteArray(is);
<<<<<<< HEAD
=======
				} catch (IOException e) {
					throw new N5IOException(e);
>>>>>>> 1ae6ded3
				}
			}
			bytes = new ByteArrayReadData(data);
		}
		return bytes;
	}

	@Override
	public byte[] allBytes() throws N5IOException, IllegalStateException {
		return materialize().allBytes();
	}
}<|MERGE_RESOLUTION|>--- conflicted
+++ resolved
@@ -49,20 +49,14 @@
 				data = new byte[length];
 				try( InputStream is = inputStream())  {
 					new DataInputStream(is).readFully(data);
-<<<<<<< HEAD
-=======
 				} catch (IOException e) {
 					throw new N5IOException(e);
->>>>>>> 1ae6ded3
 				}
 			} else {
 				try( InputStream is = inputStream())  {
 					data = IOUtils.toByteArray(is);
-<<<<<<< HEAD
-=======
 				} catch (IOException e) {
 					throw new N5IOException(e);
->>>>>>> 1ae6ded3
 				}
 			}
 			bytes = new ByteArrayReadData(data);
