/*-
 * #%L
 * Not HDF5
 * %%
 * Copyright (C) 2017 - 2025 Stephan Saalfeld
 * %%
 * Redistribution and use in source and binary forms, with or without
 * modification, are permitted provided that the following conditions are met:
 * 
 * 1. Redistributions of source code must retain the above copyright notice,
 *    this list of conditions and the following disclaimer.
 * 2. Redistributions in binary form must reproduce the above copyright notice,
 *    this list of conditions and the following disclaimer in the documentation
 *    and/or other materials provided with the distribution.
 * 
 * THIS SOFTWARE IS PROVIDED BY THE COPYRIGHT HOLDERS AND CONTRIBUTORS "AS IS"
 * AND ANY EXPRESS OR IMPLIED WARRANTIES, INCLUDING, BUT NOT LIMITED TO, THE
 * IMPLIED WARRANTIES OF MERCHANTABILITY AND FITNESS FOR A PARTICULAR PURPOSE
 * ARE DISCLAIMED. IN NO EVENT SHALL THE COPYRIGHT HOLDERS OR CONTRIBUTORS BE
 * LIABLE FOR ANY DIRECT, INDIRECT, INCIDENTAL, SPECIAL, EXEMPLARY, OR
 * CONSEQUENTIAL DAMAGES (INCLUDING, BUT NOT LIMITED TO, PROCUREMENT OF
 * SUBSTITUTE GOODS OR SERVICES; LOSS OF USE, DATA, OR PROFITS; OR BUSINESS
 * INTERRUPTION) HOWEVER CAUSED AND ON ANY THEORY OF LIABILITY, WHETHER IN
 * CONTRACT, STRICT LIABILITY, OR TORT (INCLUDING NEGLIGENCE OR OTHERWISE)
 * ARISING IN ANY WAY OUT OF THE USE OF THIS SOFTWARE, EVEN IF ADVISED OF THE
 * POSSIBILITY OF SUCH DAMAGE.
 * #L%
 */
/**
 * Copyright (c) 2017--2021, Stephan Saalfeld
 * All rights reserved.
 *
 * Redistribution and use in source and binary forms, with or without
 * modification, are permitted provided that the following conditions are met:
 *
 * 1. Redistributions of source code must retain the above copyright notice,
 *    this list of conditions and the following disclaimer.
 * 2. Redistributions in binary form must reproduce the above copyright notice,
 *    this list of conditions and the following disclaimer in the documentation
 *    and/or other materials provided with the distribution.
 *
 * THIS SOFTWARE IS PROVIDED BY THE COPYRIGHT HOLDERS AND CONTRIBUTORS "AS IS"
 * AND ANY EXPRESS OR IMPLIED WARRANTIES, INCLUDING, BUT NOT LIMITED TO, THE
 * IMPLIED WARRANTIES OF MERCHANTABILITY AND FITNESS FOR A PARTICULAR PURPOSE
 * ARE DISCLAIMED. IN NO EVENT SHALL THE COPYRIGHT OWNER OR CONTRIBUTORS BE
 * LIABLE FOR ANY DIRECT, INDIRECT, INCIDENTAL, SPECIAL, EXEMPLARY, OR
 * CONSEQUENTIAL DAMAGES (INCLUDING, BUT NOT LIMITED TO, PROCUREMENT OF
 * SUBSTITUTE GOODS OR SERVICES; LOSS OF USE, DATA, OR PROFITS; OR BUSINESS
 * INTERRUPTION) HOWEVER CAUSED AND ON ANY THEORY OF LIABILITY, WHETHER IN
 * CONTRACT, STRICT LIABILITY, OR TORT (INCLUDING NEGLIGENCE OR OTHERWISE)
 * ARISING IN ANY WAY OUT OF THE USE OF THIS SOFTWARE, EVEN IF ADVISED OF THE
 * POSSIBILITY OF SUCH DAMAGE.
 */
package org.janelia.saalfeldlab.n5;

import org.janelia.saalfeldlab.n5.N5Exception.N5IOException;
import org.janelia.saalfeldlab.n5.N5Exception.N5NoSuchKeyException;

import java.io.File;
import java.io.IOException;
import java.io.InputStream;
import java.io.OutputStream;
import java.io.Reader;
import java.io.UncheckedIOException;
import java.io.Writer;
import java.net.URI;
import java.net.URISyntaxException;
import java.nio.ByteBuffer;
import java.nio.channels.Channels;
import java.nio.channels.FileChannel;
import java.nio.channels.OverlappingFileLockException;
import java.nio.charset.StandardCharsets;
import java.nio.file.DirectoryNotEmptyException;
import java.nio.file.FileAlreadyExistsException;
import java.nio.file.FileSystem;
import java.nio.file.FileSystemException;
import java.nio.file.Files;
import java.nio.file.NoSuchFileException;
import java.nio.file.OpenOption;
import java.nio.file.Path;
import java.nio.file.Paths;
import java.nio.file.StandardOpenOption;
import java.nio.file.attribute.FileAttribute;
import java.util.Arrays;
import java.util.Comparator;
import java.util.Iterator;
import java.util.stream.Stream;

import org.janelia.saalfeldlab.n5.readdata.ReadData;

/**
 * Filesystem {@link KeyValueAccess}.
 *
 * @author Stephan Saalfeld
 * @author Igor Pisarev
 * @author Philipp Hanslovsky
 */
public class FileSystemKeyValueAccess implements KeyValueAccess {

	/**
	 * A {@link FileChannel} wrapper that attempts to acquire a lock and waits
	 * for existing locks to be lifted before returning if the
	 * {@link FileSystem} supports that. If the {@link FileSystem} does not
	 * support locking, it returns immediately.
	 */
	protected class LockedFileChannel implements LockedChannel {

		protected final FileChannel channel;

		protected LockedFileChannel(final String path, final boolean readOnly) throws IOException {

			this(fileSystem.getPath(path), readOnly);
		}

		protected LockedFileChannel(final Path path, final boolean readOnly) throws IOException {

			final OpenOption[] options;
			if (readOnly) {
				options = new OpenOption[]{StandardOpenOption.READ};
				channel = FileChannel.open(path, options);
			} else {
				options = new OpenOption[]{StandardOpenOption.READ, StandardOpenOption.WRITE,
						StandardOpenOption.CREATE};
				FileChannel tryChannel = null;
				try {
					tryChannel = FileChannel.open(path, options);
				} catch (final NoSuchFileException e) {
					createDirectories(path.getParent());
					tryChannel = FileChannel.open(path, options);
				} finally {
					channel = tryChannel;
				}
			}

			for (boolean waiting = true; waiting;) {
				waiting = false;
				try {
					channel.lock(0L, Long.MAX_VALUE, readOnly);
				} catch (final OverlappingFileLockException e) {
					waiting = true;
					try {
						Thread.sleep(100);
					} catch (final InterruptedException f) {
						waiting = false;
						Thread.currentThread().interrupt();
					}
				} catch (final IOException e) {}
			}
		}

<<<<<<< HEAD
		protected FileChannel getFileChannel() {
			return channel;
=======
		private void truncateChannel(int size) {

			try {
				channel.truncate(size);
			} catch (NoSuchFileException e) {
				throw new N5NoSuchKeyException("No such file", e);
			} catch (IOException | UncheckedIOException e ) {
				throw new N5IOException("Failed to truncate locked file channel", e);
			}
>>>>>>> 1ae6ded3
		}

		@Override
		public Reader newReader() throws N5IOException {

			return Channels.newReader(channel, StandardCharsets.UTF_8.name());
		}

		@Override
		public Writer newWriter() throws N5IOException {

			truncateChannel(0);
			return Channels.newWriter(channel, StandardCharsets.UTF_8.name());
		}

		@Override
		public InputStream newInputStream() throws N5IOException {

			return Channels.newInputStream(channel);
		}

		@Override
		public OutputStream newOutputStream() throws N5IOException {

			truncateChannel(0);
			return Channels.newOutputStream(channel);
		}

		@Override
		public void close() throws IOException {

			channel.close();
		}
	}

	protected final FileSystem fileSystem;

	/**
	 * Opens a {@link FileSystemKeyValueAccess} with a {@link FileSystem}.
	 *
	 * @param fileSystem the file system
	 */
	public FileSystemKeyValueAccess(final FileSystem fileSystem) {

		this.fileSystem = fileSystem;
	}

	@Override
<<<<<<< HEAD
	public ReadData createReadData(final String normalPath) {
		return new FileLazyReadData(this, normalPath, 0, -1);
	}

	@Override
	public LockedFileChannel lockForReading(final String normalPath) throws IOException {
=======
	public LockedChannel lockForReading(final String normalPath) throws N5IOException {
>>>>>>> 1ae6ded3

		try {
			return new LockedFileChannel(normalPath, true);
		} catch (final NoSuchFileException e) {
			throw new N5NoSuchKeyException("No such file", e);
		} catch (IOException | UncheckedIOException e) {
			throw new N5IOException("Failed to lock file for reading: " + normalPath, e);
		}
	}

	@Override
	public LockedChannel lockForWriting(final String normalPath) throws N5IOException {

		try {
			return new LockedFileChannel(normalPath, false);
		} catch (final NoSuchFileException e) {
			throw new N5NoSuchKeyException("No such file", e);
		} catch (IOException | UncheckedIOException e) {
			throw new N5IOException("Failed to lock file for writing: " + normalPath, e);
		}
	}

	public LockedChannel lockForReading(final Path path) throws N5IOException {

		try {
			return new LockedFileChannel(path, true);
		} catch (final NoSuchFileException e) {
			throw new N5NoSuchKeyException("No such file", e);
		} catch (IOException | UncheckedIOException e) {
			throw new N5IOException("Failed to lock file for reading: " + path, e);
		}
	}

	public LockedChannel lockForWriting(final Path path) throws N5IOException {

		try {
			return new LockedFileChannel(path, false);
		} catch (final NoSuchFileException e) {
			throw new N5NoSuchKeyException("No such file", e);
		} catch (IOException | UncheckedIOException e) {
			throw new N5IOException("Failed to lock file for writing: " + path, e);
		}
	}

	@Override
	public boolean isDirectory(final String normalPath) {

		final Path path = fileSystem.getPath(normalPath);
		return Files.isDirectory(path);
	}

	@Override
	public boolean isFile(final String normalPath) {

		final Path path = fileSystem.getPath(normalPath);
		return Files.isRegularFile(path);
	}

	@Override
	public boolean exists(final String normalPath) {

		final Path path = fileSystem.getPath(normalPath);
		return Files.exists(path);
	}

	@Override
<<<<<<< HEAD
	public long size(final String normalPath) {

		try {
			return Files.size(fileSystem.getPath(normalPath));
		} catch (NoSuchFileException e) {
			throw new N5Exception.N5NoSuchKeyException("No such file", e);
		} catch (IOException | UncheckedIOException e) {
			throw new N5Exception.N5IOException(e);
		}
	}

	@Override
	public String[] listDirectories(final String normalPath) throws IOException {
=======
	public String[] listDirectories(final String normalPath) throws N5IOException {
>>>>>>> 1ae6ded3

		final Path path = fileSystem.getPath(normalPath);
		try (final Stream<Path> pathStream = Files.list(path)) {
			return pathStream
					.filter(a -> Files.isDirectory(a))
					.map(a -> path.relativize(a).toString())
					.toArray(n -> new String[n]);
		} catch (NoSuchFileException e) {
			throw new N5NoSuchKeyException("No such file", e);
		} catch (IOException | UncheckedIOException e) {
			throw new N5IOException("Failed to list directories", e);
		}
	}

	@Override
	public String[] list(final String normalPath) throws N5IOException {

		final Path path = fileSystem.getPath(normalPath);
		try (final Stream<Path> pathStream = Files.list(path)) {
			return pathStream
					.map(a -> path.relativize(a).toString())
					.toArray(n -> new String[n]);
		} catch (NoSuchFileException e) {
			throw new N5NoSuchKeyException("No such file", e);
		} catch (IOException | UncheckedIOException e) {
			throw new N5IOException("Failed to list files", e);
		}
	}

	@Override
	public String[] components(final String path) {

		final Path fsPath = fileSystem.getPath(path);
		final Path root = fsPath.getRoot();
		final String[] components;
		int o;
		if (root == null) {
			components = new String[fsPath.getNameCount()];
			o = 0;
		} else {
			components = new String[fsPath.getNameCount() + 1];
			components[0] = root.toString();
			o = 1;
		}

		for (int i = o; i < components.length; ++i) {
			String name = fsPath.getName(i - o).toString();
			/* Preserve trailing slash on final component if present*/
			if (i == components.length - 1) {
				final String separator = fileSystem.getSeparator();
				final String trailingSeparator = path.endsWith(separator) ? separator : path.endsWith("/") ? "/" : "";
				name += trailingSeparator;
			}
			components[i] = name;
		}
		return components;
	}

	@Override
	public String parent(final String path) {

		final Path parent = fileSystem.getPath(path).getParent();
		if (parent == null)
			return null;
		else
			return parent.toString();
	}

	@Override
	public String relativize(final String path, final String base) {

		final Path basePath = fileSystem.getPath(base);
		return basePath.relativize(fileSystem.getPath(path)).toString();
	}

	/**
	 * Returns a normalized path. It ensures correctness on both Unix and
	 * Windows,
	 * otherwise {@code pathName} is treated as UNC path on Windows, and
	 * {@code Paths.get(pathName, ...)} fails with {@code InvalidPathException}.
	 *
	 * @param path the path
	 * @return the normalized path, without leading slash
	 */
	@Override
	public String normalize(final String path) {

		return fileSystem.getPath(path).normalize().toString();
	}

	@Override
	public URI uri(final String normalPath) throws URISyntaxException {

		// normalize make absolute the scheme specific part only
		try {
			final URI normalUri = URI.create(normalPath);
			if (normalUri.isAbsolute()) return normalUri.normalize();
		} catch (final IllegalArgumentException e) {
			return new File(normalPath).toURI().normalize();
		}
		return new File(normalPath).toURI().normalize();

	}

	@Override
	public String compose(final String... components) {

		if (components == null || components.length == 0)
			return null;
		if (components.length == 1)
			return fileSystem.getPath(components[0]).toString();
		return fileSystem.getPath(components[0], Arrays.copyOfRange(components, 1, components.length)).normalize().toString();
	}

	@Override public String compose(URI uri, String... components) {

		Path composedPath;
		if (uri.isAbsolute())
			composedPath = Paths.get(uri);
		else
			composedPath = Paths.get(uri.toString());
		for (String component : components) {
			if (component == null || component.isEmpty())
				continue;
			composedPath = composedPath.resolve(component);
		}

		return composedPath.toAbsolutePath().toString();
	}

	@Override
	public void createDirectories(final String normalPath) throws N5IOException {

		try {
			createDirectories(fileSystem.getPath(normalPath));
		} catch (NoSuchFileException e) {
			throw new N5NoSuchKeyException("No such file", e);
		} catch (IOException | UncheckedIOException e) {
			throw new N5IOException("Failed to create directories", e);
		}
	}

	@Override
	public void delete(final String normalPath) throws N5IOException {

		try {
			final Path path = fileSystem.getPath(normalPath);

			if (Files.isRegularFile(path))
				try (final LockedChannel channel = lockForWriting(path)) {
					Files.delete(path);
				}
			else {
				try (final Stream<Path> pathStream = Files.walk(path)) {
					for (final Iterator<Path> i = pathStream.sorted(Comparator.reverseOrder()).iterator(); i.hasNext();) {
						final Path childPath = i.next();
						if (Files.isRegularFile(childPath))
							try (final LockedChannel channel = lockForWriting(childPath)) {
								Files.delete(childPath);
							}
						else
							tryDelete(childPath);
					}
				}
			}
		} catch (IOException | UncheckedIOException e) {
			throw new N5IOException("Failed to delete file at " + normalPath, e);
		}
	}

	protected static void tryDelete(final Path path) throws IOException {

		try {
			Files.delete(path);
		} catch (final DirectoryNotEmptyException e) {
			/*
			 * Even though path is expected to be an empty directory, sometimes
			 * deletion fails on network filesystems when lock files are not
			 * cleared immediately after the leaves have been removed.
			 */
			try {
				/* wait and reattempt */
				Thread.sleep(100);
				Files.delete(path);
			} catch (final InterruptedException ex) {
				e.printStackTrace();
				Thread.currentThread().interrupt();
			}
		}
	}

	/**
	 * This is a copy of {@link Files#createDirectories(Path, FileAttribute...)}
	 * that follows symlinks.
	 *
	 * Workaround for https://bugs.openjdk.java.net/browse/JDK-8130464
	 *
	 * Creates a directory by creating all nonexistent parent directories first.
	 * Unlike the {@link Files#createDirectories} method, an exception
	 * is not thrown if the directory could not be created because it already
	 * exists.
	 *
	 * <p>
	 * The {@code attrs} parameter is optional {@link FileAttribute
	 * file-attributes} to set atomically when creating the nonexistent
	 * directories. Each file attribute is identified by its {@link
	 * FileAttribute#name name}. If more than one attribute of the same name is
	 * included in the array then all but the last occurrence is ignored.
	 *
	 * <p>
	 * If this method fails, then it may do so after creating some, but not
	 * all, of the parent directories.
	 *
	 * @param dir
	 *            the directory to create
	 *
	 * @param attrs
	 *            an optional list of file attributes to set atomically when
	 *            creating the directory
	 *
	 * @return the directory
	 *
	 * @throws UnsupportedOperationException
	 *             if the array contains an attribute that cannot be set
	 *             atomically
	 *             when creating the directory
	 * @throws FileAlreadyExistsException
	 *             if {@code dir} exists but is not a directory <i>(optional
	 *             specific
	 *             exception)</i>
	 * @throws IOException
	 *             if an I/O error occurs
	 * @throws SecurityException
	 *             in the case of the default provider, and a security manager
	 *             is
	 *             installed, the {@link SecurityManager#checkWrite(String)
	 *             checkWrite}
	 *             method is invoked prior to attempting to create a directory
	 *             and
	 *             its {@link SecurityManager#checkRead(String) checkRead} is
	 *             invoked for each parent directory that is checked. If {@code
	 *          dir} is not an absolute path then its {@link Path#toAbsolutePath
	 *             toAbsolutePath} may need to be invoked to get its absolute
	 *             path.
	 *             This may invoke the security manager's {@link
	 *             SecurityManager#checkPropertyAccess(String)
	 *             checkPropertyAccess}
	 *             method to check access to the system property
	 *             {@code user.dir}
	 */
	protected static Path createDirectories(Path dir, final FileAttribute<?>... attrs) throws IOException {

		// attempt to create the directory
		try {
			createAndCheckIsDirectory(dir, attrs);
			return dir;
		} catch (final FileAlreadyExistsException x) {
			// file exists and is not a directory
			throw x;
		} catch (final IOException x) {
			// parent may not exist or other reason
		}
		SecurityException se = null;
		try {
			dir = dir.toAbsolutePath();
		} catch (final SecurityException x) {
			// don't have permission to get absolute path
			se = x;
		}
		// find a descendant that exists
		Path parent = dir.getParent();
		while (parent != null) {
			try {
				parent.getFileSystem().provider().checkAccess(parent);
				break;
			} catch (final NoSuchFileException x) {
				// does not exist
			}
			parent = parent.getParent();
		}
		if (parent == null) {
			// unable to find existing parent
			if (se == null) {
				throw new FileSystemException(
						dir.toString(),
						null,
						"Unable to determine if root directory exists");
			} else {
				throw se;
			}
		}

		// create directories
		Path child = parent;
		for (final Path name : parent.relativize(dir)) {
			child = child.resolve(name);
			createAndCheckIsDirectory(child, attrs);
		}
		return dir;
	}

	/**
	 * This is a copy of a previous Files#createAndCheckIsDirectory(Path,
	 * FileAttribute...) method that follows symlinks.
	 *
	 * Workaround for https://bugs.openjdk.java.net/browse/JDK-8130464
	 *
	 * Used by createDirectories to attempt to create a directory. A no-op if the
	 * directory already exists.
	 *
	 * @param dir directory path
	 * @param attrs file attributes
	 * @throws IOException the exception
	 */
	protected static void createAndCheckIsDirectory(
			final Path dir,
			final FileAttribute<?>... attrs) throws IOException {

		try {
			Files.createDirectory(dir, attrs);
		} catch (final FileAlreadyExistsException x) {
			if (!Files.isDirectory(dir))
				throw x;
		}
	}

	private static class FileLazyReadData extends KeyValueAccessLazyReadData<FileSystemKeyValueAccess> {

		public FileLazyReadData(FileSystemKeyValueAccess kva, String normalKey, long offset, long length) {
			super(kva, normalKey, offset, length);
		}

		@Override
		void read() throws IOException {

			try (FileChannel channel = kva.lockForReading(normalKey).getFileChannel()) {
				channel.position(offset);
				if (length > Integer.MAX_VALUE)
					throw new IOException("Attempt to materialize too large data");

				final long channelSize = channel.size();
				if( !validBounds(channelSize, offset, length))
					throw new IndexOutOfBoundsException();

				final int sz = (int)(length < 0 ? channelSize : length);
				final byte[] data = new byte[sz];
				final ByteBuffer buf = ByteBuffer.wrap(data);
				channel.read(buf);
				materialized = ReadData.from(data);

			} catch (final NoSuchFileException e) {
				throw new N5Exception.N5NoSuchKeyException(e);
			}
		}

		@Override
		KeyValueAccessLazyReadData<FileSystemKeyValueAccess> lazySlice(long offset, long length) {
			return new FileLazyReadData(kva, normalKey, offset, length);
		}
	}

	private static boolean validBounds(long channelSize, long offset, long length) {

		if (offset < 0)
			return false;
		else if (channelSize > 0 && offset >= channelSize) // offset == 0 and arrayLength == 0 is okay
			return false;
		else if (length >= 0 && offset + length > channelSize)
			return false;

		return true;
	}

}<|MERGE_RESOLUTION|>--- conflicted
+++ resolved
@@ -148,10 +148,10 @@
 			}
 		}
 
-<<<<<<< HEAD
 		protected FileChannel getFileChannel() {
 			return channel;
-=======
+		}
+
 		private void truncateChannel(int size) {
 
 			try {
@@ -161,7 +161,6 @@
 			} catch (IOException | UncheckedIOException e ) {
 				throw new N5IOException("Failed to truncate locked file channel", e);
 			}
->>>>>>> 1ae6ded3
 		}
 
 		@Override
@@ -210,16 +209,12 @@
 	}
 
 	@Override
-<<<<<<< HEAD
 	public ReadData createReadData(final String normalPath) {
 		return new FileLazyReadData(this, normalPath, 0, -1);
 	}
 
 	@Override
-	public LockedFileChannel lockForReading(final String normalPath) throws IOException {
-=======
-	public LockedChannel lockForReading(final String normalPath) throws N5IOException {
->>>>>>> 1ae6ded3
+	public LockedFileChannel lockForReading(final String normalPath) throws N5IOException {
 
 		try {
 			return new LockedFileChannel(normalPath, true);
@@ -286,7 +281,6 @@
 	}
 
 	@Override
-<<<<<<< HEAD
 	public long size(final String normalPath) {
 
 		try {
@@ -299,10 +293,7 @@
 	}
 
 	@Override
-	public String[] listDirectories(final String normalPath) throws IOException {
-=======
 	public String[] listDirectories(final String normalPath) throws N5IOException {
->>>>>>> 1ae6ded3
 
 		final Path path = fileSystem.getPath(normalPath);
 		try (final Stream<Path> pathStream = Files.list(path)) {
@@ -636,7 +627,7 @@
 		}
 
 		@Override
-		void read() throws IOException {
+		void read() throws N5IOException {
 
 			try (FileChannel channel = kva.lockForReading(normalKey).getFileChannel()) {
 				channel.position(offset);
@@ -653,8 +644,8 @@
 				channel.read(buf);
 				materialized = ReadData.from(data);
 
-			} catch (final NoSuchFileException e) {
-				throw new N5Exception.N5NoSuchKeyException(e);
+			} catch (final IOException e) {
+				throw new N5Exception.N5IOException(e);
 			}
 		}
 
