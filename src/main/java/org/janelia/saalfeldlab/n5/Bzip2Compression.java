--- conflicted
+++ resolved
@@ -26,7 +26,6 @@
 package org.janelia.saalfeldlab.n5;
 
 import java.io.IOException;
-import java.io.InputStream;
 import org.apache.commons.compress.compressors.bzip2.BZip2CompressorInputStream;
 import org.apache.commons.compress.compressors.bzip2.BZip2CompressorOutputStream;
 import org.janelia.saalfeldlab.n5.Compression.CompressionType;
@@ -57,7 +56,6 @@
 			return false;
 		else
 			return blockSize == ((Bzip2Compression)other).blockSize;
-<<<<<<< HEAD
 	}
 
 	@Override
@@ -70,18 +68,4 @@
 	public ReadData encode(final ReadData readData) {
 		return readData.encode(out -> new BZip2CompressorOutputStream(out, blockSize));
 	}
-=======
-	}
-
-	@Override
-	public ReadData decode(final ReadData readData, final int decodedLength) throws IOException {
-		final InputStream inflater = new BZip2CompressorInputStream(readData.inputStream());
-		return ReadData.from(inflater, decodedLength);
-	}
-
-	@Override
-	public ReadData encode(final ReadData readData) {
-		return readData.encode(out -> new BZip2CompressorOutputStream(out, blockSize));
-	}
->>>>>>> a3fa06a4
 }