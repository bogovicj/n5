--- conflicted
+++ resolved
@@ -12,11 +12,7 @@
 
 	<groupId>org.janelia.saalfeldlab</groupId>
 	<artifactId>n5</artifactId>
-<<<<<<< HEAD
 	<version>1.0.0</version>
-=======
-	<version>1.0.1-SNAPSHOT</version>
->>>>>>> 0be367b9
 
 	<name>N5</name>
 	<description>Not HDF5</description>
@@ -49,8 +45,6 @@
 		<license.copyrightOwners>Stephan Saalfeld</license.copyrightOwners>
 
 		<enforcer.skip>true</enforcer.skip>
-
-		<maven-deploy-path>/home/saalfelds/workspace/maven</maven-deploy-path>
 	</properties>
 
 	<developers>
@@ -147,7 +141,7 @@
 					<artifactId>maven-deploy-plugin</artifactId>
 					<version>2.8.1</version>
 					<configuration>
-						<altDeploymentRepository>internal.repo::default::file://${maven-deploy-path}</altDeploymentRepository>
+						<altDeploymentRepository>internal.repo::default::file://${deploy.path}</altDeploymentRepository>
 					</configuration>
 				</plugin>
 			</plugins>
@@ -157,8 +151,8 @@
 	<distributionManagement>
 		<repository>
 			<id>local-maven-repo</id>
-			<name>Local Saalfeldlab Repo</name>
-			<url>file://${maven-deploy-path}</url>
+			<name>Local Maven Repository</name>
+			<url>file://${deploy.path}</url>
 		</repository>
 	</distributionManagement>
 </project>